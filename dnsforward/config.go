--- conflicted
+++ resolved
@@ -218,24 +218,6 @@
 
 // prepareUpstreamSettings - prepares upstream DNS server settings
 func (s *Server) prepareUpstreamSettings() error {
-<<<<<<< HEAD
-	var upstreams []string
-	if s.conf.UpstreamDNSFileName != "" {
-		data, err := ioutil.ReadFile(s.conf.UpstreamDNSFileName)
-		if err != nil {
-			return err
-		}
-		d := string(data)
-		for len(d) != 0 {
-			s := util.SplitNext(&d, '\n')
-			upstreams = append(upstreams, s)
-		}
-		log.Debug("DNS: using %d upstream servers from file %s", len(upstreams), s.conf.UpstreamDNSFileName)
-	} else {
-		upstreams = s.conf.UpstreamDNS
-	}
-	upstreamConfig, err := proxy.ParseUpstreamsConfig(upstreams, s.conf.BootstrapDNS, DefaultTimeout)
-=======
 	// We're setting a customized set of RootCAs
 	// The reason is that Go default mechanism of loading TLS roots
 	// does not always work properly on some routers so we're
@@ -248,8 +230,23 @@
 		upstream.CipherSuites = s.conf.TLSCiphers
 	}
 
-	upstreamConfig, err := proxy.ParseUpstreamsConfig(s.conf.UpstreamDNS, s.conf.BootstrapDNS, DefaultTimeout)
->>>>>>> ccb903c9
+	// Load upstreams either from the file, or from the settings
+	var upstreams []string
+	if s.conf.UpstreamDNSFileName != "" {
+		data, err := ioutil.ReadFile(s.conf.UpstreamDNSFileName)
+		if err != nil {
+			return err
+		}
+		d := string(data)
+		for len(d) != 0 {
+			s := util.SplitNext(&d, '\n')
+			upstreams = append(upstreams, s)
+		}
+		log.Debug("DNS: using %d upstream servers from file %s", len(upstreams), s.conf.UpstreamDNSFileName)
+	} else {
+		upstreams = s.conf.UpstreamDNS
+	}
+	upstreamConfig, err := proxy.ParseUpstreamsConfig(upstreams, s.conf.BootstrapDNS, DefaultTimeout)
 	if err != nil {
 		return fmt.Errorf("DNS: proxy.ParseUpstreamsConfig: %s", err)
 	}
