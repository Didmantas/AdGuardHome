--- conflicted
+++ resolved
@@ -29,19 +29,13 @@
 
 ### Fixed
 
-<<<<<<< HEAD
 - Update Google safe search domains list ([#7155]).
-- Text overflow on the query log page ([#7119]).
-
-[#7119]: https://github.com/AdguardTeam/AdGuardHome/issues/7119
-[#7155]: https://github.com/AdguardTeam/AdGuardHome/pull/7155
-=======
 - Enforce Bing safe search from Edge sidebar ([#7154]).
 - Text overflow on the query log page ([#7119]).
 
 [#7119]: https://github.com/AdguardTeam/AdGuardHome/issues/7119
 [#7154]: https://github.com/AdguardTeam/AdGuardHome/pull/7154
->>>>>>> 0e459a73
+[#7155]: https://github.com/AdguardTeam/AdGuardHome/pull/7155
 
 <!--
 NOTE: Add new changes ABOVE THIS COMMENT.
